--- conflicted
+++ resolved
@@ -103,11 +103,8 @@
     pub(super) tool_route_manager: ToolRouteManager,
     pub(super) scheduler_service: Mutex<Option<Arc<dyn SchedulerTrait>>>,
     pub(super) retry_manager: RetryManager,
-<<<<<<< HEAD
     pub(super) security_manager: SecurityManager,
-=======
     pub(super) todo_list: Arc<Mutex<String>>,
->>>>>>> 27e6155e
 }
 
 #[derive(Clone, Debug)]
@@ -193,11 +190,8 @@
             tool_route_manager: ToolRouteManager::new(),
             scheduler_service: Mutex::new(None),
             retry_manager,
-<<<<<<< HEAD
             security_manager: SecurityManager::new(),
-=======
             todo_list: Arc::new(Mutex::new(String::new())),
->>>>>>> 27e6155e
         }
     }
 
